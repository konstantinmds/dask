--- conflicted
+++ resolved
@@ -17,10 +17,6 @@
     from .reductions import nanprod
 from . import random, linalg, ghost
 from .wrap import ones, zeros, empty
-<<<<<<< HEAD
-from ..context import set_options
-from .optimization import optimize
-=======
 from .reblock import reblock
 from ..context import set_options
->>>>>>> 8dc737ec
+from .optimization import optimize